--- conflicted
+++ resolved
@@ -36,16 +36,5 @@
             ${{ runner.os }}-maven-${{ matrix.java-version }}-
             ${{ runner.os }}-maven-
 
-<<<<<<< HEAD
       - name: Compile and test (all) modules with Java ${{ matrix.java-version }}
-        # TODO After https://github.com/google/adk-java/pull/151: run: ./mvnw clean test
-        run: mvn clean test
-=======
-      - name: Compile and install core module with Java ${{ matrix.java-version }}
-        working-directory: ./core
-        run: ./mvnw clean compile install
-
-      - name: Compile dev module with Java ${{ matrix.java-version }}
-        working-directory: ./dev
-        run: ./mvnw clean compile
->>>>>>> 4a4007a5
+        run: ./mvnw clean test